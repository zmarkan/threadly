--- conflicted
+++ resolved
@@ -180,16 +180,6 @@
       // verify runnable
       TestRunnable tr = it.next();
       
-<<<<<<< HEAD
-      tr.blockTillRun(runnableCount * recurringDelay + 200, waitCount);
-      long executionDelay = tr.getDelayTillRun(waitCount);
-      assertTrue(executionDelay >= recurringDelay * waitCount);
-      
-      assertTrue(executionDelay <= ((recurringDelay * waitCount) + 50));
-      int expectedRunCount = (int)((System.currentTimeMillis() - startTime) / recurringDelay);
-      assertTrue(tr.getRunCount() >= expectedRunCount - 1);
-      assertTrue(tr.getRunCount() <= expectedRunCount + 1);
-=======
       tr.blockTillRun(runnableCount * recurringDelay + 500, waitCount);
       long executionDelay = tr.getDelayTillRun(waitCount);
       assertTrue(executionDelay >= recurringDelay * waitCount);
@@ -198,7 +188,6 @@
       int expectedRunCount = (int)((System.currentTimeMillis() - startTime) / recurringDelay);
       assertTrue(tr.getRunCount() >= expectedRunCount - 2);
       assertTrue(tr.getRunCount() <= expectedRunCount + 2);
->>>>>>> 7f0a1b8b
 
       // verify future
       ScheduledFuture<?> sf = fIt.next();
