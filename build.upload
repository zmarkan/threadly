apply plugin: 'java'
apply plugin: 'maven'
apply plugin: 'signing'
apply plugin: 'checkstyle'

<<<<<<< HEAD
group 'org.threadly'
version = '3.0.0-SNAPSHOT'

=======
>>>>>>> 4c71826e
sourceCompatibility = 1.6
targetCompatibility = 1.6

repositories {
  mavenCentral()
}

dependencies {
  testCompile group: 'junit', name: 'junit', version: '4.+'
}

compileJava {
  options.compilerArgs << "-Xlint:all" << "-Werror"
  
  String[] java6Paths = new String[5]
  java6Paths[0] = "/usr/lib/jvm/java-6-openjdk-amd64/jre/lib/rt.jar"
  java6Paths[1] = "/usr/lib/jvm/java-6-openjdk/jre/lib/rt.jar"
  java6Paths[2] = "/usr/lib/jvm/java-1.6.0-openjdk-amd64/jre/lib/rt.jar"
  java6Paths[3] = "/usr/lib/jvm/java-1.6.0-openjdk/jre/lib/rt.jar"
  java6Paths[4] = "/usr/lib/jvm/java-6-sun/jre/lib/rt.jar"
  for (String path : java6Paths) {
    if (new java.io.File(path).exists()) {
      println 'Using java 6 rt.jar: ' + path
      options.bootClasspath = path
      break
    }
  }
  if (options.bootClasspath == null) {
    println 'Unable to find java 6 rt.jar, will cause failure so exiting now'
    println ''
    System.exit(1)
  }
}

compileTestJava {
  options.compilerArgs << "-Xlint:all" << "-Xlint:-deprecation" << "-Werror"
  
  String[] java6Paths = new String[5]
  java6Paths[0] = "/usr/lib/jvm/java-6-openjdk-amd64/jre/lib/rt.jar"
  java6Paths[1] = "/usr/lib/jvm/java-6-openjdk/jre/lib/rt.jar"
  java6Paths[2] = "/usr/lib/jvm/java-1.6.0-openjdk-amd64/jre/lib/rt.jar"
  java6Paths[3] = "/usr/lib/jvm/java-1.6.0-openjdk/jre/lib/rt.jar"
  java6Paths[4] = "/usr/lib/jvm/java-6-sun/jre/lib/rt.jar"
  for (String path : java6Paths) {
    if (new java.io.File(path).exists()) {
      options.bootClasspath = path
      break
    }
  }
}

plugins.withType(JavaPlugin) {
  checkstyle.sourceSets = [sourceSets.main]
}

test {
  getReports().getJunitXml().setDestination(file("$buildDir/test-results/xml"))
}

jar {
  manifest {
    attributes 'Implementation-Title': 'Threadly', 'Implementation-Version': version
  }
}

javadoc {
  source = sourceSets.main.allJava
  options.memberLevel = org.gradle.external.javadoc.JavadocMemberLevel.PUBLIC
}

task javadocJar(type: Jar, dependsOn: javadoc) {
  classifier = 'javadoc'
  from 'build/docs/javadoc'
}

task sourcesJar(type: Jar) {
  from sourceSets.main.allSource
  classifier = 'sources'
}

artifacts {
  archives jar
  archives javadocJar
  archives sourcesJar
}

signing {
  sign configurations.archives
}

uploadArchives {
  repositories {
    mavenDeployer {
      beforeDeployment {
        MavenDeployment deployment -> signing.signPom(deployment)
      }
 
      repository(url: "https://oss.sonatype.org/service/local/staging/deploy/maven2/") {
        authentication(userName: sonatypeUsername, password: sonatypePassword)
      }
      snapshotRepository(url: "https://oss.sonatype.org/content/repositories/snapshots") {
        authentication(userName: sonatypeUsername, password: sonatypePassword)
      }
 
      pom.project {
        name 'Threadly'
        packaging 'jar'
        description 'A library of tools to assist with safe concurrent java development.  Providing a unique priority based thread pool, and ways to distrbute threaded work.'
        url 'http://threadly.org/'
 
        scm {
          url 'scm:git@github.com:threadly/threadly.git'
          connection 'scm:git@github.com:threadly/threadly.git'
          developerConnection 'scm:git@github.com:threadly/threadly.git'
        }
 
        licenses {
          license {
            name 'GNU LESSER GENERAL PUBLIC LICENSE (LGPLv3)'
            url 'http://www.gnu.org/licenses/lgpl-3.0.txt'
            distribution 'repo'
          }
        }
 
        developers {
          developer {
            id 'jent'
            name 'Mike Jensen'
          }
        }
      }
    }
  }
}<|MERGE_RESOLUTION|>--- conflicted
+++ resolved
@@ -3,12 +3,6 @@
 apply plugin: 'signing'
 apply plugin: 'checkstyle'
 
-<<<<<<< HEAD
-group 'org.threadly'
-version = '3.0.0-SNAPSHOT'
-
-=======
->>>>>>> 4c71826e
 sourceCompatibility = 1.6
 targetCompatibility = 1.6
 
