apply plugin: 'java'
apply plugin: 'maven'
apply plugin: 'signing'
apply plugin: 'checkstyle'

group 'org.threadly'
<<<<<<< HEAD
version = '0.4'
=======
version = '0.5-SNAPSHOT'
>>>>>>> 21e129a9

sourceCompatibility = 1.5
targetCompatibility = 1.5

repositories {
  mavenCentral()
}

plugins.withType(JavaPlugin) {
  checkstyle.sourceSets = [sourceSets.main]
}

dependencies {
  testCompile group: 'junit', name: 'junit', version: '4.+'
}

test {
  testResultsDir = file("$buildDir/test-results/xml")
}

jar {
  manifest {
    attributes 'Implementation-Title': 'Threadly', 'Implementation-Version': version
  }
}

task javadocJar(type: Jar, dependsOn: javadoc) {
  classifier = 'javadoc'
  from 'build/docs/javadoc'
}

task sourcesJar(type: Jar) {
  from sourceSets.main.allSource
  classifier = 'sources'
}

artifacts {
  archives jar
  archives javadocJar
  archives sourcesJar
}

signing {
  sign configurations.archives
}

uploadArchives {
  repositories {
    mavenDeployer {
      beforeDeployment {
        MavenDeployment deployment -> signing.signPom(deployment)
      }
 
      repository(url: "https://oss.sonatype.org/service/local/staging/deploy/maven2/") {
        authentication(userName: sonatypeUsername, password: sonatypePassword)
      }
      snapshotRepository(url: "https://oss.sonatype.org/content/repositories/snapshots") {
        authentication(userName: sonatypeUsername, password: sonatypePassword)
      }
 
      pom.project {
        name 'Threadly'
        packaging 'jar'
        description 'A library of tools to assist with concurrent java development, with a large focus on testability.'
        url 'http://threadly.org/'
 
        scm {
          url 'scm:git@github.com:jentfoo/threadly.git'
          connection 'scm:git@github.com:jentfoo/threadly.git'
          developerConnection 'scm:git@github.com:jentfoo/threadly.git'
        }
 
        licenses {
          license {
            name 'GNU LESSER GENERAL PUBLIC LICENSE (LGPLv3)'
            url 'http://www.gnu.org/licenses/lgpl-3.0.txt'
            distribution 'repo'
          }
        }
 
        developers {
          developer {
            id 'jent'
            name 'Mike Jensen'
          }
        }
      }
    }
  }
}<|MERGE_RESOLUTION|>--- conflicted
+++ resolved
@@ -4,11 +4,7 @@
 apply plugin: 'checkstyle'
 
 group 'org.threadly'
-<<<<<<< HEAD
-version = '0.4'
-=======
 version = '0.5-SNAPSHOT'
->>>>>>> 21e129a9
 
 sourceCompatibility = 1.5
 targetCompatibility = 1.5
